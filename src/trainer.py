--- conflicted
+++ resolved
@@ -53,12 +53,8 @@
         total_loss = 0
         num_batches = 0
 
-<<<<<<< HEAD
-        for batch in self.train_loader:
-=======
         progress_bar = tqdm(self.train_loader, desc="Training (epoch)", leave=False)
         for batch in progress_bar:
->>>>>>> 31e8b77c
             # Move to device
             input_ids = batch["input_ids"].to(self.device)
             attention_mask = batch["attention_mask"].to(self.device)
@@ -86,13 +82,8 @@
             num_batches += 1
 
             if num_batches % 10 == 0:
-<<<<<<< HEAD
-                print(
-                    f"Batch {num_batches}, Loss: {loss.item():.4f}, LR: {self.optimizer.param_groups[0]['lr']:.6f}"
-=======
                 progress_bar.set_postfix(
                     loss=loss.item(), lr=self.optimizer.param_groups[0]["lr"]
->>>>>>> 31e8b77c
                 )
 
         avg_loss = total_loss / num_batches
@@ -130,11 +121,7 @@
         print(f"Training on {self.device}")
         print(f"Model parameters: {sum(p.numel() for p in self.model.parameters()):,}")
 
-<<<<<<< HEAD
-        for epoch in range(num_epochs):
-=======
         for epoch in trange(num_epochs, desc="Epochs"):
->>>>>>> 31e8b77c
             print(f"\n=== Epoch {epoch + 1}/{num_epochs} ===")
 
             # Train
