import re
import unicodedata
from typing import List, Dict, Tuple, Optional
from collections import Counter, defaultdict
import pickle
import json
import os
import glob

from tokenizers import Tokenizer, normalizers, pre_tokenizers
<<<<<<< HEAD
from tokenizers.models import BPE, WordPiece
from tokenizers.trainers import BpeTrainer
from tokenizers.trainers import WordPieceTrainer
=======
from tokenizers.models import BPE
from tokenizers.trainers import BpeTrainer
>>>>>>> 7b817957
from tokenizers.pre_tokenizers import (
    Punctuation,
    Sequence,
    Digits,
    Metaspace,
<<<<<<< HEAD
    Whitespace,
)
from tokenizers.normalizers import NFC, NFD, Lowercase, Strip, StripAccents
from tokenizers.processors import TemplateProcessing
from transformers import AutoTokenizer, AutoModelForTokenClassification
from transformers import pipeline

=======
    WhitespaceSplit,
)
from tokenizers.normalizers import NFC, Lowercase, Strip, StripAccents
from tokenizers.processors import TemplateProcessing
>>>>>>> 7b817957


class VietnamesePreprocessor:
    """Vietnamese text preprocessor handling normalization and cleaning"""

    tokenizer = AutoTokenizer.from_pretrained("NlpHUST/vi-word-segmentation")
    model = AutoModelForTokenClassification.from_pretrained(
        "NlpHUST/vi-word-segmentation"
    )

    nlp = pipeline("token-classification", model=model, tokenizer=tokenizer)

    def __init__(self):
        # Vietnamese diacritics normalization patterns
        self.tone_patterns = {
            # Handle common tone mark variations
            "à|á|ạ|ả|ã": "a",
            "è|é|ẹ|ẻ|ẽ": "e",
            "ì|í|ị|ỉ|ĩ": "i",
            "ò|ó|ọ|ỏ|õ": "o",
            "ù|ú|ụ|ủ|ũ": "u",
            "ỳ|ý|ỵ|ỷ|ỹ": "y",
        }

    def word_segment(self, text: str) -> str:
        ner_results = self.nlp(text)
        example_tok = ""
        for e in ner_results:
            if "##" in e["word"]:
                example_tok = example_tok + e["word"].replace("##", "")
            elif e["entity"] == "I":
                example_tok = example_tok + "_" + e["word"]
            else:
                example_tok = example_tok + " " + e["word"]
        return example_tok

    def normalize_unicode(self, text: str) -> str:
        """Normalize Unicode characters to consistent form"""
        # Use NFC normalization for Vietnamese
        return unicodedata.normalize("NFC", text)

    def clean_text(self, text: str) -> str:
        """Clean and normalize Vietnamese text"""
        # Normalize unicode first
        text = self.normalize_unicode(text)

        # Remove extra whitespaces
        text = re.sub(r"\s+", " ", text)

        # Remove leading/trailing whitespace
        text = text.strip()


        # Handle common punctuation normalization
        text = re.sub(r'["""]', '"', text)
        text = re.sub(r"[''']", "'", text)
        text = re.sub(r"…", "...", text)

        return text

    def segment_sentences(self, text: str) -> List[str]:
        """Simple sentence segmentation for Vietnamese"""
        # Vietnamese sentence endings
        sentence_endings = r"[.!?…]+"
        # sentences = re.split(sentence_endings, text)
        sentences = text.split("<s>")

        # Clean and filter empty sentences
        sentences = [s.strip() for s in sentences if s.strip()]
        return sentences

    def preprocess_file(self, filepath: str, max_length: int = 512) -> List[str]:
        """Preprocess a Vietnamese text file"""
        with open(filepath, "r", encoding="utf-8") as f:
            content = f.read()

        # Clean the text
        content = self.clean_text(content)

        # Split into sentences
        sentences = self.segment_sentences(content)

        # Filter sentences by length (in characters)
        filtered_sentences = []
        for sentence in sentences:
            if 10 <= len(sentence) <= max_length:  # Skip very short/long sentences
                filtered_sentences.append(sentence)

        return filtered_sentences


class VietnameseTokenizer:
    def __init__(self):
        self.tokenizer: Tokenizer = None

    def create_vietnamese_normalizer(self):
        """Create a specialized normalizer for Vietnamese text"""
        return normalizers.Sequence(
            [
                Strip(),  # Remove leading/trailing whitespace
                NFC(),  # Normalize Vietnamese diacritics properly
<<<<<<< HEAD
=======
                # Custom Vietnamese text cleaning will be done in preprocessing
>>>>>>> 7b817957
            ]
        )

    def preprocess_vietnamese_text(self, text: str) -> str:
        """Advanced Vietnamese text preprocessing"""
        # Handle common Vietnamese abbreviations and contractions
        vietnamese_contractions = {
            "ko": "không",
            "k": "không",
            "dc": "được",
            "đc": "được",
            "vs": "với",
            "tui": "tôi",
            "mik": "mình",
            "mk": "mình",
            "ny": "người yêu",
            "cx": "cũng",
            "hok": "không",
            "hjk": "không",
            "onl": "online",
            "offl": "offline",
        }
<<<<<<< HEAD

        # Replace contractions
        words = text.split()
        processed_words = []
        for word in words:
            clean_word = re.sub(r"[^\w\sÀ-ỹ]", "", word.lower())
            if clean_word in vietnamese_contractions:
                processed_words.append(vietnamese_contractions[clean_word])
            else:
                processed_words.append(word)
        text = " ".join(processed_words)

        # Normalize repeated characters (hahaha -> haha)
        text = re.sub(r"(.)\1{2,}", r"\1\1", text)

        # Fix common spacing issues around punctuation
        text = re.sub(r"\s+([,.!?;:])", r"\1", text)
        text = re.sub(r"([,.!?;:])\s*", r"\1 ", text)

        # Normalize whitespace
        text = re.sub(r"\s+", " ", text).lstrip()

        return text

    def create_vietnamese_pretokenizer(self):
        """Create a specialized pre-tokenizer for Vietnamese"""
        return pre_tokenizers.Sequence(
            [
                # Split on whitespace first to handle words properly
                Whitespace(),
                # Handle digits - keep them together for Vietnamese (like years, phone numbers)
                Digits(individual_digits=False),
            ]
        )

    def build_tokenizer(
        self,
        vocab_size: int = 25000,
        min_frequency: int = 2,
        special_tokens: List[str] = None,
    ):
        """Build the Vietnamese tokenizer"""

        if special_tokens is None:
            special_tokens = [
                "[PAD]",
                "[UNK]",
                "[CLS]",
                "[SEP]",
                "[MASK]",
                "[BOS]",
                "[EOS]",
                "[LF]",
            ]

        # Initialize tokenizer with BPE model
        self.tokenizer = Tokenizer(BPE(unk_token="[UNK]"))

        # Set normalizer
        self.tokenizer.normalizer = self.create_vietnamese_normalizer()

        # Set pre-tokenizer
        self.tokenizer.pre_tokenizer = self.create_vietnamese_pretokenizer()

        # Configure trainer
        trainer = BpeTrainer(
            vocab_size=vocab_size,
            min_frequency=min_frequency,
            special_tokens=[
                "[PAD]",
                "[UNK]",
                "[CLS]",
                "[SEP]",
                "[MASK]",
                "[BOS]",
                "[EOS]",
                "[LF]",
            ],
            initial_alphabet = [
                "a", "á", "à", "ả", "ã", "ạ",
                "ă", "ắ", "ằ", "ẳ", "ẵ", "ặ",
                "â", "ấ", "ầ", "ẩ", "ẫ", "ậ",
                "b", "c", "d", "đ",
                "e", "é", "è", "ẻ", "ẽ", "ẹ",
                "ê", "ế", "ề", "ể", "ễ", "ệ",
                "g", "h", "i", "í", "ì", "ỉ", "ĩ", "ị",
                "k", "l", "m", "n",
                "o", "ó", "ò", "ỏ", "õ", "ọ",
                "ô", "ố", "ồ", "ổ", "ỗ", "ộ",
                "ơ", "ớ", "ờ", "ở", "ỡ", "ợ",
                "p", "q", "r", "s", "t",
                "u", "ú", "ù", "ủ", "ũ", "ụ",
                "ư", "ứ", "ừ", "ử", "ữ", "ự",
                "v", "x", "y", "ý", "ỳ", "ỷ", "ỹ", "ỵ",

                "A", "Á", "À", "Ả", "Ã", "Ạ",
                "Ă", "Ắ", "Ằ", "Ẳ", "Ẵ", "Ặ",
                "Â", "Ấ", "Ầ", "Ẩ", "Ẫ", "Ậ",
                "B", "C", "D", "Đ",
                "E", "É", "È", "Ẻ", "Ẽ", "Ẹ",
                "Ê", "Ế", "Ề", "Ể", "Ễ", "Ệ",
                "G", "H", "I", "Í", "Ì", "Ỉ", "Ĩ", "Ị",
                "K", "L", "M", "N",
                "O", "Ó", "Ò", "Ỏ", "Õ", "Ọ",
                "Ô", "Ố", "Ồ", "Ổ", "Ỗ", "Ộ",
                "Ơ", "Ớ", "Ờ", "Ở", "Ỡ", "Ợ",
                "P", "Q", "R", "S", "T",
                "U", "Ú", "Ù", "Ủ", "Ũ", "Ụ",
                "Ư", "Ứ", "Ừ", "Ử", "Ữ", "Ự",
                "V", "X", "Y", "Ý", "Ỳ", "Ỷ", "Ỹ", "Ỵ"
            ],
            continuing_subword_prefix="##", 
        )

        return trainer

    def train(self, files: List[str], trainer: WordPieceTrainer):
        """Train the tokenizer on Vietnamese text files"""
        # Preprocess files before training
        processed_files = []

        for file_path in files:
            processed_file = file_path.replace(".txt", "_processed.txt")
            with open(file_path, "r", encoding="utf-8") as infile, open(
                processed_file, "w", encoding="utf-8"
            ) as outfile:

                for line in infile:
                    cleaned_line = line
                    if cleaned_line:  # Only write non-empty lines
                        outfile.write(cleaned_line + "\n")

            processed_files.append(processed_file)

        # Train on processed files
        self.tokenizer.train(processed_files, trainer)

        # Clean up processed files
        for pf in processed_files:
            if os.path.exists(pf):
                os.remove(pf)

    def setup_post_processor(self):
        """Setup post-processor for Vietnamese text"""
        self.tokenizer.post_processor = TemplateProcessing(
            single="[CLS] $A [SEP]",
            pair="[CLS] $A [SEP] $B:1 [SEP]:1",
            special_tokens=[
                ("[CLS]", self.tokenizer.token_to_id("[CLS]")),
                ("[SEP]", self.tokenizer.token_to_id("[SEP]")),
            ],
        )

    def save(self, path: str):
        """Save the tokenizer"""
        self.tokenizer.save(path)

    def load(self, path: str) -> Tokenizer:
        """Load a saved tokenizer"""
        self.tokenizer = Tokenizer.from_file(path)
        return self.tokenizer

    def encode(self, text: str):
        """Encode text with preprocessing"""
        processed_text = self.preprocess_vietnamese_text(text)
        return self.tokenizer.encode(processed_text)

    def decode(self, ids: List[int]):
        """Decode token ids back to text"""
        return self.tokenizer.decode(ids)

    def test_tokenizer(self):
        """Test the tokenizer with Vietnamese examples"""
        test_sentences = [
            "Xin chào, tôi là một người Việt Nam.",
            "Hôm nay trời đẹp quá, mình đi chơi không?",
            "Tôi rất thích ăn phở và bánh mì.",
            "Anh ấy nói tiếng Anh rất giỏi.",
            "Cô giáo dạy môn Toán rất tốt.",
            "123 con gà, 456 con vịt đang bơi trong ao.",
            "Email: test@gmail.com, Phone: 0123-456-789",
        ]

        print("=== TESTING VIETNAMESE TOKENIZER ===")
        for sentence in test_sentences:
            encoded = self.encode(sentence)
            decoded = self.decode(encoded.ids)

            print(f"Original: {sentence}")
            print(f"Tokens: {encoded.tokens}")
            print(f"Decoded: {decoded}")
            print(f"Token count: {len(encoded.tokens)}")
            print("-" * 50)


# Usage example
def main():
    # Create tokenizer instance
    vn_tokenizer = VietnameseTokenizer()

    # Build tokenizer with Vietnamese-specific settings
    trainer = vn_tokenizer.build_tokenizer(vocab_size=25000, min_frequency=2)

    # Get training files
    train_files = glob.glob(os.path.join("./train_data", "*.txt"))

    if not train_files:
        print("No training files found in ./train_data/")
        print("Please add Vietnamese text files (.txt) to ./train_data/ directory")
        return

=======

        # Replace contractions
        words = text.split()
        processed_words = []
        for word in words:
            clean_word = re.sub(r"[^\w\sÀ-ỹ]", "", word.lower())
            if clean_word in vietnamese_contractions:
                processed_words.append(vietnamese_contractions[clean_word])
            else:
                processed_words.append(word)
        text = " ".join(processed_words)

        # Normalize repeated characters (hahaha -> haha)
        text = re.sub(r"(.)\1{2,}", r"\1\1", text)

        # Fix common spacing issues around punctuation
        text = re.sub(r"\s+([,.!?;:])", r"\1", text)
        text = re.sub(r"([,.!?;:])\s*", r"\1 ", text)

        # Normalize whitespace
        text = re.sub(r"\s+", " ", text).strip()

        return text

    def create_vietnamese_pretokenizer(self):
        """Create a specialized pre-tokenizer for Vietnamese"""
        return pre_tokenizers.Sequence(
            [
                # Split on whitespace first to handle words properly
                WhitespaceSplit(),
                # Handle digits - keep them together for Vietnamese (like years, phone numbers)
                Digits(individual_digits=False),
                # Handle punctuation carefully for Vietnamese
                Punctuation(behavior="isolated"),
                # Use Metaspace for subword handling
                Metaspace(replacement="▁"),
            ]
        )

    def build_tokenizer(
        self,
        vocab_size: int = 25000,
        min_frequency: int = 2,
        special_tokens: List[str] = None,
    ):
        """Build the Vietnamese tokenizer"""

        if special_tokens is None:
            special_tokens = [
                "[PAD]",
                "[UNK]",
                "[CLS]",
                "[SEP]",
                "[MASK]",
                "[BOS]",
                "[EOS]",
                # Vietnamese-specific tokens
                "[NUM]",  # For numbers
                "[ENG]",  # For English words in Vietnamese text
                "[LAUGH]",  # For laughter expressions (haha, hihi, etc.)
                "[EMOTE]",  # For emoticons and emojis
            ]

        # Initialize tokenizer with BPE model
        self.tokenizer = Tokenizer(
            BPE(
                unk_token="[UNK]",
                fuse_unk=True,
                byte_fallback=False,  # Better for Vietnamese
            )
        )

        # Set normalizer
        self.tokenizer.normalizer = self.create_vietnamese_normalizer()

        # Set pre-tokenizer
        self.tokenizer.pre_tokenizer = self.create_vietnamese_pretokenizer()

        # Configure trainer
        trainer = BpeTrainer(
            vocab_size=vocab_size,
            min_frequency=min_frequency,
            special_tokens=special_tokens,
            show_progress=True,
            # Vietnamese alphabet + common patterns
            initial_alphabet=[
                "▁",
                "a",
                "á",
                "à",
                "ả",
                "ã",
                "ạ",
                "â",
                "ấ",
                "ầ",
                "ẩ",
                "ẫ",
                "ậ",
                "ă",
                "ắ",
                "ằ",
                "ẳ",
                "ẵ",
                "ặ",
                "b",
                "c",
                "d",
                "đ",
                "e",
                "é",
                "è",
                "ẻ",
                "ẽ",
                "ẹ",
                "ê",
                "ế",
                "ề",
                "ể",
                "ễ",
                "ệ",
                "f",
                "g",
                "h",
                "i",
                "í",
                "ì",
                "ỉ",
                "ĩ",
                "ị",
                "j",
                "k",
                "l",
                "m",
                "n",
                "o",
                "ó",
                "ò",
                "ỏ",
                "õ",
                "ọ",
                "ô",
                "ố",
                "ồ",
                "ổ",
                "ỗ",
                "ộ",
                "ơ",
                "ớ",
                "ờ",
                "ở",
                "ỡ",
                "ợ",
                "p",
                "q",
                "r",
                "s",
                "t",
                "u",
                "ú",
                "ù",
                "ủ",
                "ũ",
                "ụ",
                "ư",
                "ứ",
                "ừ",
                "ử",
                "ữ",
                "ự",
                "v",
                "w",
                "x",
                "y",
                "ý",
                "ỳ",
                "ỷ",
                "ỹ",
                "ỵ",
                "z",
            ],
        )

        return trainer

    def train(self, files: List[str], trainer: BpeTrainer):
        """Train the tokenizer on Vietnamese text files"""
        # Preprocess files before training
        processed_files = []

        for file_path in files:
            processed_file = file_path.replace(".txt", "_processed.txt")
            with open(file_path, "r", encoding="utf-8") as infile, open(
                processed_file, "w", encoding="utf-8"
            ) as outfile:

                for line in infile:
                    cleaned_line = self.preprocess_vietnamese_text(line.strip())
                    if cleaned_line:  # Only write non-empty lines
                        outfile.write(cleaned_line + "\n")

            processed_files.append(processed_file)

        # Train on processed files
        self.tokenizer.train(processed_files, trainer)

        # Clean up processed files
        for pf in processed_files:
            if os.path.exists(pf):
                os.remove(pf)

    def setup_post_processor(self):
        """Setup post-processor for Vietnamese text"""
        self.tokenizer.post_processor = TemplateProcessing(
            single="[CLS] $A [SEP]",
            pair="[CLS] $A [SEP] $B:1 [SEP]:1",
            special_tokens=[
                ("[CLS]", self.tokenizer.token_to_id("[CLS]")),
                ("[SEP]", self.tokenizer.token_to_id("[SEP]")),
            ],
        )

    def save(self, path: str):
        """Save the tokenizer"""
        self.tokenizer.save(path)

    def load(self, path: str) -> Tokenizer:
        """Load a saved tokenizer"""
        self.tokenizer = Tokenizer.from_file(path)
        return self.tokenizer

    def encode(self, text: str):
        """Encode text with preprocessing"""
        processed_text = self.preprocess_vietnamese_text(text)
        return self.tokenizer.encode(processed_text)

    def decode(self, ids: List[int]):
        """Decode token ids back to text"""
        return self.tokenizer.decode(ids)

    def test_tokenizer(self):
        """Test the tokenizer with Vietnamese examples"""
        test_sentences = [
            "Xin chào, tôi là một người Việt Nam.",
            "Hôm nay trời đẹp quá, mình đi chơi không?",
            "Tôi rất thích ăn phở và bánh mì.",
            "Anh ấy nói tiếng Anh rất giỏi.",
            "Cô giáo dạy môn Toán rất tốt.",
            "123 con gà, 456 con vịt đang bơi trong ao.",
            "Email: test@gmail.com, Phone: 0123-456-789",
        ]

        print("=== TESTING VIETNAMESE TOKENIZER ===")
        for sentence in test_sentences:
            encoded = self.encode(sentence)
            decoded = self.decode(encoded.ids)

            print(f"Original: {sentence}")
            print(f"Tokens: {encoded.tokens}")
            print(f"Decoded: {decoded}")
            print(f"Token count: {len(encoded.tokens)}")
            print("-" * 50)


# Usage example
def main():
    # Create tokenizer instance
    vn_tokenizer = VietnameseTokenizer()

    # Build tokenizer with Vietnamese-specific settings
    trainer = vn_tokenizer.build_tokenizer(vocab_size=25000, min_frequency=2)

    # Get training files
    train_files = glob.glob(os.path.join("./train_data", "*.txt"))

    if not train_files:
        print("No training files found in ./train_data/")
        print("Please add Vietnamese text files (.txt) to ./train_data/ directory")
        return

>>>>>>> 7b817957
    print(f"Found {len(train_files)} training files")

    # Train the tokenizer
    print("Training tokenizer...")
    vn_tokenizer.train(train_files, trainer)

<<<<<<< HEAD
    # # Setup post-processor
    # vn_tokenizer.setup_post_processor()
=======
    # Setup post-processor
    vn_tokenizer.setup_post_processor()
>>>>>>> 7b817957

    # Save tokenizer
    vn_tokenizer.save("vietnamese_enhanced_tokenizer.json")
    print("Tokenizer saved as 'vietnamese_enhanced_tokenizer.json'")

    # Test the tokenizer
    vn_tokenizer.test_tokenizer()


if __name__ == "__main__":
    main()<|MERGE_RESOLUTION|>--- conflicted
+++ resolved
@@ -8,33 +8,20 @@
 import glob
 
 from tokenizers import Tokenizer, normalizers, pre_tokenizers
-<<<<<<< HEAD
 from tokenizers.models import BPE, WordPiece
 from tokenizers.trainers import BpeTrainer
 from tokenizers.trainers import WordPieceTrainer
-=======
-from tokenizers.models import BPE
-from tokenizers.trainers import BpeTrainer
->>>>>>> 7b817957
 from tokenizers.pre_tokenizers import (
     Punctuation,
     Sequence,
     Digits,
     Metaspace,
-<<<<<<< HEAD
     Whitespace,
 )
 from tokenizers.normalizers import NFC, NFD, Lowercase, Strip, StripAccents
 from tokenizers.processors import TemplateProcessing
 from transformers import AutoTokenizer, AutoModelForTokenClassification
 from transformers import pipeline
-
-=======
-    WhitespaceSplit,
-)
-from tokenizers.normalizers import NFC, Lowercase, Strip, StripAccents
-from tokenizers.processors import TemplateProcessing
->>>>>>> 7b817957
 
 
 class VietnamesePreprocessor:
@@ -81,13 +68,6 @@
         # Normalize unicode first
         text = self.normalize_unicode(text)
 
-        # Remove extra whitespaces
-        text = re.sub(r"\s+", " ", text)
-
-        # Remove leading/trailing whitespace
-        text = text.strip()
-
-
         # Handle common punctuation normalization
         text = re.sub(r'["""]', '"', text)
         text = re.sub(r"[''']", "'", text)
@@ -136,10 +116,6 @@
             [
                 Strip(),  # Remove leading/trailing whitespace
                 NFC(),  # Normalize Vietnamese diacritics properly
-<<<<<<< HEAD
-=======
-                # Custom Vietnamese text cleaning will be done in preprocessing
->>>>>>> 7b817957
             ]
         )
 
@@ -162,7 +138,6 @@
             "onl": "online",
             "offl": "offline",
         }
-<<<<<<< HEAD
 
         # Replace contractions
         words = text.split()
@@ -374,301 +349,14 @@
         print("Please add Vietnamese text files (.txt) to ./train_data/ directory")
         return
 
-=======
-
-        # Replace contractions
-        words = text.split()
-        processed_words = []
-        for word in words:
-            clean_word = re.sub(r"[^\w\sÀ-ỹ]", "", word.lower())
-            if clean_word in vietnamese_contractions:
-                processed_words.append(vietnamese_contractions[clean_word])
-            else:
-                processed_words.append(word)
-        text = " ".join(processed_words)
-
-        # Normalize repeated characters (hahaha -> haha)
-        text = re.sub(r"(.)\1{2,}", r"\1\1", text)
-
-        # Fix common spacing issues around punctuation
-        text = re.sub(r"\s+([,.!?;:])", r"\1", text)
-        text = re.sub(r"([,.!?;:])\s*", r"\1 ", text)
-
-        # Normalize whitespace
-        text = re.sub(r"\s+", " ", text).strip()
-
-        return text
-
-    def create_vietnamese_pretokenizer(self):
-        """Create a specialized pre-tokenizer for Vietnamese"""
-        return pre_tokenizers.Sequence(
-            [
-                # Split on whitespace first to handle words properly
-                WhitespaceSplit(),
-                # Handle digits - keep them together for Vietnamese (like years, phone numbers)
-                Digits(individual_digits=False),
-                # Handle punctuation carefully for Vietnamese
-                Punctuation(behavior="isolated"),
-                # Use Metaspace for subword handling
-                Metaspace(replacement="▁"),
-            ]
-        )
-
-    def build_tokenizer(
-        self,
-        vocab_size: int = 25000,
-        min_frequency: int = 2,
-        special_tokens: List[str] = None,
-    ):
-        """Build the Vietnamese tokenizer"""
-
-        if special_tokens is None:
-            special_tokens = [
-                "[PAD]",
-                "[UNK]",
-                "[CLS]",
-                "[SEP]",
-                "[MASK]",
-                "[BOS]",
-                "[EOS]",
-                # Vietnamese-specific tokens
-                "[NUM]",  # For numbers
-                "[ENG]",  # For English words in Vietnamese text
-                "[LAUGH]",  # For laughter expressions (haha, hihi, etc.)
-                "[EMOTE]",  # For emoticons and emojis
-            ]
-
-        # Initialize tokenizer with BPE model
-        self.tokenizer = Tokenizer(
-            BPE(
-                unk_token="[UNK]",
-                fuse_unk=True,
-                byte_fallback=False,  # Better for Vietnamese
-            )
-        )
-
-        # Set normalizer
-        self.tokenizer.normalizer = self.create_vietnamese_normalizer()
-
-        # Set pre-tokenizer
-        self.tokenizer.pre_tokenizer = self.create_vietnamese_pretokenizer()
-
-        # Configure trainer
-        trainer = BpeTrainer(
-            vocab_size=vocab_size,
-            min_frequency=min_frequency,
-            special_tokens=special_tokens,
-            show_progress=True,
-            # Vietnamese alphabet + common patterns
-            initial_alphabet=[
-                "▁",
-                "a",
-                "á",
-                "à",
-                "ả",
-                "ã",
-                "ạ",
-                "â",
-                "ấ",
-                "ầ",
-                "ẩ",
-                "ẫ",
-                "ậ",
-                "ă",
-                "ắ",
-                "ằ",
-                "ẳ",
-                "ẵ",
-                "ặ",
-                "b",
-                "c",
-                "d",
-                "đ",
-                "e",
-                "é",
-                "è",
-                "ẻ",
-                "ẽ",
-                "ẹ",
-                "ê",
-                "ế",
-                "ề",
-                "ể",
-                "ễ",
-                "ệ",
-                "f",
-                "g",
-                "h",
-                "i",
-                "í",
-                "ì",
-                "ỉ",
-                "ĩ",
-                "ị",
-                "j",
-                "k",
-                "l",
-                "m",
-                "n",
-                "o",
-                "ó",
-                "ò",
-                "ỏ",
-                "õ",
-                "ọ",
-                "ô",
-                "ố",
-                "ồ",
-                "ổ",
-                "ỗ",
-                "ộ",
-                "ơ",
-                "ớ",
-                "ờ",
-                "ở",
-                "ỡ",
-                "ợ",
-                "p",
-                "q",
-                "r",
-                "s",
-                "t",
-                "u",
-                "ú",
-                "ù",
-                "ủ",
-                "ũ",
-                "ụ",
-                "ư",
-                "ứ",
-                "ừ",
-                "ử",
-                "ữ",
-                "ự",
-                "v",
-                "w",
-                "x",
-                "y",
-                "ý",
-                "ỳ",
-                "ỷ",
-                "ỹ",
-                "ỵ",
-                "z",
-            ],
-        )
-
-        return trainer
-
-    def train(self, files: List[str], trainer: BpeTrainer):
-        """Train the tokenizer on Vietnamese text files"""
-        # Preprocess files before training
-        processed_files = []
-
-        for file_path in files:
-            processed_file = file_path.replace(".txt", "_processed.txt")
-            with open(file_path, "r", encoding="utf-8") as infile, open(
-                processed_file, "w", encoding="utf-8"
-            ) as outfile:
-
-                for line in infile:
-                    cleaned_line = self.preprocess_vietnamese_text(line.strip())
-                    if cleaned_line:  # Only write non-empty lines
-                        outfile.write(cleaned_line + "\n")
-
-            processed_files.append(processed_file)
-
-        # Train on processed files
-        self.tokenizer.train(processed_files, trainer)
-
-        # Clean up processed files
-        for pf in processed_files:
-            if os.path.exists(pf):
-                os.remove(pf)
-
-    def setup_post_processor(self):
-        """Setup post-processor for Vietnamese text"""
-        self.tokenizer.post_processor = TemplateProcessing(
-            single="[CLS] $A [SEP]",
-            pair="[CLS] $A [SEP] $B:1 [SEP]:1",
-            special_tokens=[
-                ("[CLS]", self.tokenizer.token_to_id("[CLS]")),
-                ("[SEP]", self.tokenizer.token_to_id("[SEP]")),
-            ],
-        )
-
-    def save(self, path: str):
-        """Save the tokenizer"""
-        self.tokenizer.save(path)
-
-    def load(self, path: str) -> Tokenizer:
-        """Load a saved tokenizer"""
-        self.tokenizer = Tokenizer.from_file(path)
-        return self.tokenizer
-
-    def encode(self, text: str):
-        """Encode text with preprocessing"""
-        processed_text = self.preprocess_vietnamese_text(text)
-        return self.tokenizer.encode(processed_text)
-
-    def decode(self, ids: List[int]):
-        """Decode token ids back to text"""
-        return self.tokenizer.decode(ids)
-
-    def test_tokenizer(self):
-        """Test the tokenizer with Vietnamese examples"""
-        test_sentences = [
-            "Xin chào, tôi là một người Việt Nam.",
-            "Hôm nay trời đẹp quá, mình đi chơi không?",
-            "Tôi rất thích ăn phở và bánh mì.",
-            "Anh ấy nói tiếng Anh rất giỏi.",
-            "Cô giáo dạy môn Toán rất tốt.",
-            "123 con gà, 456 con vịt đang bơi trong ao.",
-            "Email: test@gmail.com, Phone: 0123-456-789",
-        ]
-
-        print("=== TESTING VIETNAMESE TOKENIZER ===")
-        for sentence in test_sentences:
-            encoded = self.encode(sentence)
-            decoded = self.decode(encoded.ids)
-
-            print(f"Original: {sentence}")
-            print(f"Tokens: {encoded.tokens}")
-            print(f"Decoded: {decoded}")
-            print(f"Token count: {len(encoded.tokens)}")
-            print("-" * 50)
-
-
-# Usage example
-def main():
-    # Create tokenizer instance
-    vn_tokenizer = VietnameseTokenizer()
-
-    # Build tokenizer with Vietnamese-specific settings
-    trainer = vn_tokenizer.build_tokenizer(vocab_size=25000, min_frequency=2)
-
-    # Get training files
-    train_files = glob.glob(os.path.join("./train_data", "*.txt"))
-
-    if not train_files:
-        print("No training files found in ./train_data/")
-        print("Please add Vietnamese text files (.txt) to ./train_data/ directory")
-        return
-
->>>>>>> 7b817957
     print(f"Found {len(train_files)} training files")
 
     # Train the tokenizer
     print("Training tokenizer...")
     vn_tokenizer.train(train_files, trainer)
 
-<<<<<<< HEAD
     # # Setup post-processor
     # vn_tokenizer.setup_post_processor()
-=======
-    # Setup post-processor
-    vn_tokenizer.setup_post_processor()
->>>>>>> 7b817957
 
     # Save tokenizer
     vn_tokenizer.save("vietnamese_enhanced_tokenizer.json")
