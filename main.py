--- conflicted
+++ resolved
@@ -5,10 +5,7 @@
 """
 import os
 
-<<<<<<< HEAD
 os.environ["CUDA_VISIBLE_DEVICES"] = "0"
-=======
->>>>>>> 7b817957
 from torch.utils.data.datapipes import datapipe
 from src import (
     VietnameseTrainer,
@@ -19,10 +16,7 @@
     prepare_vietnamese_dataset,
     test_generation,
     load_texts_from_folder,
-<<<<<<< HEAD
     generate_text,
-=======
->>>>>>> 7b817957
 )
 
 from tokenizers import Tokenizer
@@ -45,11 +39,7 @@
     """Setup training configuration"""
     config = {
         # Data configuration
-<<<<<<< HEAD
         "data_folder": "data/clean_data",
-=======
-        "data_folder": "data1",
->>>>>>> 7b817957
         "tokenizer_file": "vietnamese_tokenizer.json",
         "vocab_size": 25000,
         "max_seq_len": 512,
@@ -64,22 +54,14 @@
         "batch_size": 16,
         "learning_rate": 3e-5,
         "weight_decay": 0.01,
-<<<<<<< HEAD
         "num_epochs": 50,
-=======
-        "num_epochs": 10,
->>>>>>> 7b817957
         "warmup_steps": 5000,
         "device": "auto",  # 'cuda', 'cpu', or 'auto'
         # Generation configuration
         "temperature": 0.8,
         "top_k": 10,
         "top_p": 0.9,
-<<<<<<< HEAD
         "max_new_tokens": 256,
-=======
-        "max_new_tokens": 512,
->>>>>>> 7b817957
         # Save configuration
         "model_save_path": "vietnamese_transformer_best.pt",
         "config_save_path": "training_config.json",
@@ -106,11 +88,7 @@
     vn_tokenizer.train(train_files, trainer)
 
     # Setup post-processor
-<<<<<<< HEAD
     # vn_tokenizer.setup_post_processor()
-=======
-    vn_tokenizer.setup_post_processor()
->>>>>>> 7b817957
 
     # Save tokenizer
     vn_tokenizer.save(save_path)
@@ -186,15 +164,11 @@
     print(f"\n{'='*20} STEP 1: DATA PREPARATION {'='*20}")
 
     vietnam_tokenizer: VietnameseTransformer = None
-<<<<<<< HEAD
     try:
         vietnam_tokenizer = load_tokenizer(config["tokenizer_file"])
     except Exception as e:
         print(e)
 
-=======
-    vietnam_tokenizer = load_tokenizer(config["tokenizer_file"])
->>>>>>> 7b817957
     if vietnam_tokenizer == None:
         build_tokenizer(
             data_path=config["data_folder"],
@@ -213,10 +187,7 @@
         data_folder=config["data_folder"],
         tokenizer=tokenizer,
         max_length=config["max_seq_len"],
-<<<<<<< HEAD
         batch_size=config["batch_size"],
-=======
->>>>>>> 7b817957
     )
 
     print(f"✅ Dataset prepared successfully!")
@@ -273,11 +244,7 @@
         tokenizer,
         trainer.device,
         ["thơ lục bát: ai ơi xa bến quê hương "],
-<<<<<<< HEAD
         max_new_tokens=50,
-=======
-        max_new_tokens=20,
->>>>>>> 7b817957
     )
 
     # Step 4: Train the model
@@ -327,7 +294,6 @@
 
     # Test with multiple examples
     test_generation(
-<<<<<<< HEAD
         model,
         tokenizer,
         trainer.device,
@@ -378,13 +344,6 @@
     else:
         device = torch.device(device)
 
-=======
-        model, tokenizer, trainer.device, ["thơ lục bát: ai ơi xa bến quê hương"]
-    )
-
-
-def test(test_cases: list[str], max_new_tokens: int):
->>>>>>> 7b817957
     config = setup_training_config()
     vietnam_tokenizer = load_tokenizer(config["tokenizer_file"])
     tokenizer = vietnam_tokenizer.tokenizer
@@ -406,11 +365,7 @@
     # Load best model for testing
     if os.path.exists(config["model_save_path"]):
         checkpoint = torch.load(
-<<<<<<< HEAD
             "vietnamese_transformer_best.pt",
-=======
-            "vietnamese_transformer_interrupted.pt",
->>>>>>> 7b817957
             map_location="cpu",
             weights_only=False,
         )
@@ -419,11 +374,7 @@
     test_generation(
         model,
         tokenizer,
-<<<<<<< HEAD
         device=device,
-=======
-        device="cpu",
->>>>>>> 7b817957
         test_cases=test_cases,
         max_new_tokens=max_new_tokens,
     )
@@ -472,7 +423,6 @@
 
     # Run training
     main()
-<<<<<<< HEAD
     # response = invoke(
     #     prompt="thơ lục bát: con tằm đắm đuối vì tơ còn ta thì đã ngẩn ngơ vì nàng nàng cho anh hỏi ",
     #     max_new_tokens=100,
@@ -484,7 +434,4 @@
     #     ],
     #     device=config["device"],
     #     max_new_tokens=150,
-    # )
-=======
-    test(test_cases=["thơ lục bát: mùa đông để mộng nằm im "], max_new_tokens=150)
->>>>>>> 7b817957
+    # )